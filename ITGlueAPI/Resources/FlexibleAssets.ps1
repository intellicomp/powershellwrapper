function New-ITGlueFlexibleAssets {
    Param (
        [Parameter(Mandatory = $true)]
        $data
    )

    $resource_uri = '/flexible_assets/'

    $body = @{}

    $body += @{'data'= $data}

    $body = ConvertTo-Json -InputObject $body -Depth $ITGlue_JSON_Conversion_Depth

    try {
        $ITGlue_Headers.Add('x-api-key', (New-Object -TypeName System.Management.Automation.PSCredential -ArgumentList 'N/A', $ITGlue_API_Key).GetNetworkCredential().Password)
        $rest_output = Invoke-RestMethod -method 'POST' -uri ($ITGlue_Base_URI + $resource_uri) -headers $ITGlue_Headers `
            -body $body -ErrorAction Stop -ErrorVariable $web_error
    } catch {
        Write-Error $_
    } finally {
        $ITGlue_Headers.Remove('x-api-key') >$null # Quietly clean up scope so the API key doesn't persist
    }

    $data = @{}
    $data = $rest_output 
    return $data
}

function Get-ITGlueFlexibleAssets {
    [CmdletBinding(DefaultParameterSetName = 'index')]
    Param (
        [Parameter(ParameterSetName = 'index')]
        [Nullable[Int64]]$filter_flexible_asset_type_id = $null,

        [Parameter(ParameterSetName = 'index')]
        [String]$filter_name = '',

        [Parameter(ParameterSetName = 'index')]
        [Nullable[Int64]]$filter_organization_id = $null,

        [Parameter(ParameterSetName = 'index')]
        [ValidateSet( 'name', 'created_at', 'updated_at', `
                '-name', '-created_at', '-updated_at')]
        [String]$sort = '',

        [Parameter(ParameterSetName = 'index')]
        [Nullable[Int64]]$page_number = $null,

        [Parameter(ParameterSetName = 'index')]
        [Nullable[int]]$page_size = $null,

        [Parameter(ParameterSetName = 'index')]
        [Parameter(ParameterSetName = 'show')]
        [String]$include = $null,

        [Parameter(ParameterSetName = 'show')]
        [Nullable[Int64]]$id = $null
    )

    $resource_uri = ('/flexible_assets/{0}' -f $id)

    $body = @{}

    if ($PSCmdlet.ParameterSetName -eq 'index') {
        if ($filter_flexible_asset_type_id) {
            $body += @{'filter[flexible_asset_type_id]' = $filter_flexible_asset_type_id}
        }
        if ($filter_name) {
            $body += @{'filter[name]' = $filter_name}
        }
        if ($filter_organization_id) {
            $body += @{'filter[organization_id]' = $filter_organization_id}
        }
        if ($sort) {
            $body += @{'sort' = $sort}
        }
        if ($page_number) {
            $body += @{'page[number]' = $page_number}
        }
        if ($page_size) {
            $body += @{'page[size]' = $page_size}
        }
    }

    if ($include) {
        $body += @{'include' = $include}
    }

    try {
        $ITGlue_Headers.Add('x-api-key', (New-Object -TypeName System.Management.Automation.PSCredential -ArgumentList 'N/A', $ITGlue_API_Key).GetNetworkCredential().Password)
        $rest_output = Invoke-RestMethod -method 'GET' -uri ($ITGlue_Base_URI + $resource_uri) -headers $ITGlue_Headers `
            -body $body -ErrorAction Stop -ErrorVariable $web_error
    } catch {
        Write-Error $_
    } finally {
        $ITGlue_Headers.Remove('x-api-key') >$null # Quietly clean up scope so the API key doesn't persist
    }

    $data = @{}
    $data = $rest_output 
    return $data
}

function Set-ITGlueFlexibleAssets {
<<<<<<< HEAD
    [CmdletBinding(DefaultParameterSetName = 'index')]
=======
    [CmdletBinding(DefaultParameterSetName = 'update')]
>>>>>>> c63427ba
    Param (
        [Parameter(ParameterSetName = 'update')]
        [Int64]$id,

        [Parameter(ParameterSetName = 'update')]
        [Parameter(ParameterSetName = 'bulk_update')]
        [Parameter(Mandatory = $true)]
        $data
    )

    $resource_uri = ('/flexible_assets/{0}' -f $id)

    $body = @{}
<<<<<<< HEAD

    $body += @{'data' = $data}

=======

    $body += @{'data' = $data}

>>>>>>> c63427ba
    $body = ConvertTo-Json -InputObject $body -Depth $ITGlue_JSON_Conversion_Depth

    try {
        $ITGlue_Headers.Add('x-api-key', (New-Object -TypeName System.Management.Automation.PSCredential -ArgumentList 'N/A', $ITGlue_API_Key).GetNetworkCredential().Password)
        $rest_output = Invoke-RestMethod -method 'PATCH' -uri ($ITGlue_Base_URI + $resource_uri) -headers $ITGlue_Headers `
            -body $body -ErrorAction Stop -ErrorVariable $web_error
    } catch {
        Write-Error $_
    } finally {
        $ITGlue_Headers.Remove('x-api-key') >$null # Quietly clean up scope so the API key doesn't persist
    }

    $data = @{}
    $data = $rest_output 
    return $data
}

function Remove-ITGlueFlexibleAssets {
    [CmdletBinding(SupportsShouldProcess, ConfirmImpact = 'High')]
    Param (
        [Parameter(Mandatory = $true)]
        [Int64]$id
    )

    $resource_uri = ('/flexible_assets/{0}' -f $id)

    if ($pscmdlet.ShouldProcess($id)) {

        try {
            $ITGlue_Headers.Add('x-api-key', (New-Object -TypeName System.Management.Automation.PSCredential -ArgumentList 'N/A', $ITGlue_API_Key).GetNetworkCredential().Password)
            $rest_output = Invoke-RestMethod -method 'DELETE' -uri ($ITGlue_Base_URI + $resource_uri) -headers $ITGlue_Headers `
                -ErrorAction Stop -ErrorVariable $web_error
        } catch {
            Write-Error $_
        } finally {
            $ITGlue_Headers.Remove('x-api-key') >$null # Quietly clean up scope so the API key doesn't persist
        }

        $data = @{}
        $data = $rest_output 
        return $data
    }
}<|MERGE_RESOLUTION|>--- conflicted
+++ resolved
@@ -103,11 +103,7 @@
 }
 
 function Set-ITGlueFlexibleAssets {
-<<<<<<< HEAD
-    [CmdletBinding(DefaultParameterSetName = 'index')]
-=======
     [CmdletBinding(DefaultParameterSetName = 'update')]
->>>>>>> c63427ba
     Param (
         [Parameter(ParameterSetName = 'update')]
         [Int64]$id,
@@ -121,15 +117,9 @@
     $resource_uri = ('/flexible_assets/{0}' -f $id)
 
     $body = @{}
-<<<<<<< HEAD
 
     $body += @{'data' = $data}
 
-=======
-
-    $body += @{'data' = $data}
-
->>>>>>> c63427ba
     $body = ConvertTo-Json -InputObject $body -Depth $ITGlue_JSON_Conversion_Depth
 
     try {
